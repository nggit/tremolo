--- conflicted
+++ resolved
@@ -186,16 +186,10 @@
                  *status,
                  self.content_type,
                  content_length,
-<<<<<<< HEAD
-                 KEEPALIVE_OR_CLOSE[keepalive and self.request.http_keepalive],
+                 CONNECTIONS[keepalive and self.request.http_keepalive],
                  b'\r\n'.join(k.name + b': ' + value for k in self.headers
                               if k not in excludes
                               for value in self.headers[k]),
-=======
-                 CONNECTIONS[keepalive and self.request.http_keepalive],
-                 b'\r\n'.join(b'\r\n'.join(v) for k, v in self.headers.items()
-                              if k not in excludes),
->>>>>>> 0af36a9c
                  data), **kwargs
             )
             self.headers_sent(True)
